# Python 3.9 doesn't support "|" for types
from __future__ import annotations

from collections.abc import Generator, MutableMapping
from typing import cast

import numpy as np
import pandas as pd
import pyarrow as pa
from numpy.typing import ArrayLike
from pandas.api.extensions import register_series_accessor

from nested_pandas.series.dtype import NestedDtype
from nested_pandas.series.packer import pack_sorted_df_into_struct

__all__ = ["NestSeriesAccessor"]


@register_series_accessor("nest")
class NestSeriesAccessor(MutableMapping):
    """Accessor for operations on Series of NestedDtype

    This accessor implements `MutableMapping` interface over the fields of the
    struct, so you can access, change and delete the fields as if it was a
    dictionary, with `[]`, `[] =` and `del` operators.
    """

    def __init__(self, series):
        self._check_series(series)

        self._series = series

    @staticmethod
    def _check_series(series):
        dtype = series.dtype
        if not isinstance(dtype, NestedDtype):
            raise AttributeError(f"Can only use .nest accessor with a Series of NestedDtype, got {dtype}")

    def to_lists(self, fields: list[str] | None = None) -> pd.DataFrame:
        """Convert nested series into dataframe of list-array columns

        Parameters
        ----------
        fields : list[str] or None, optional
            Names of the fields to include. Default is None, which means all fields.

        Returns
        -------
        pd.DataFrame
            Dataframe of list-arrays.
        """
        fields = fields if fields is not None else list(self._series.array.field_names)
        if len(fields) == 0:
            raise ValueError("Cannot convert a struct with no fields to lists")

        struct_array = cast(pa.StructArray, pa.array(self._series))

        list_series = {}
        for field in fields:
            list_array = cast(pa.ListArray, struct_array.field(field))
            list_series[field] = pd.Series(
                list_array,
                dtype=pd.ArrowDtype(list_array.type),
                index=self._series.index,
                name=field,
                copy=False,
            )

        return pd.DataFrame(list_series)

    def to_flat(self, fields: list[str] | None = None) -> pd.DataFrame:
        """Convert nested series into dataframe of flat arrays

        Parameters
        ----------
        fields : list[str] or None, optional
            Names of the fields to include. Default is None, which means all fields.

        Returns
        -------
        pd.DataFrame
            Dataframe of flat arrays.
        """
        fields = fields if fields is not None else list(self._series.array.field_names)
        if len(fields) == 0:
            raise ValueError("Cannot flatten a struct with no fields")

        struct_array = cast(pa.StructArray, pa.array(self._series))

        flat_series = {}
        index = None
        for field in fields:
            list_array = cast(pa.ListArray, struct_array.field(field))
            if index is None:
                index = np.repeat(self._series.index.values, np.diff(list_array.offsets))
            flat_series[field] = pd.Series(
                list_array.flatten(),
                index=pd.Series(index, name=self._series.index.name),
                name=field,
                copy=False,
            )
<<<<<<< HEAD
        return pd.DataFrame(flat_series, index=pd.Series(index, name=self._series.index.name))
=======

        return pd.DataFrame(flat_series)
>>>>>>> 3aff79e5

    @property
    def flat_length(self) -> int:
        """Length of the flat arrays"""
        return self._series.array.flat_length

    @property
    def fields(self) -> list[str]:
        """Names of the nested columns"""
        return self._series.array.field_names

    def set_flat_field(self, field: str, value: ArrayLike) -> None:
        """Set the field from flat-array of values, in-place

        Parameters
        ----------
        field : str
            Name of the field to set. If not present, it will be added.
        value : ArrayLike
            Array of values to set. It must be a scalar or have the same length
             as the flat arrays, e.g. `self.flat_length`.
        """
        self._series.array.set_flat_field(field, value)

    def set_list_field(self, field: str, value: ArrayLike) -> None:
        """Set the field from list-array, in-place

        Parameters
        ----------
        field : str
            Name of the field to set. If not present, it will be added.
        value : ArrayLike
            Array of values to set. It must be a list-array of the same length
             as the series, e.g. length of the series.
        """
        self._series.array.set_list_field(field, value)

    # I intentionally don't call it `drop` or `drop_field` because `pd.DataFrame.drop` is not inplace
    # by default, and I wouldn't like to surprise the user.
    def pop_field(self, field: str) -> pd.Series:
        """Delete the field from the struct and return it.

        Parameters
        ----------
        field : str
            Name of the field to delete.

        Returns
        -------
        pd.Series
            The deleted field.
        """
        series = self[field]
        self._series.array.pop_field(field)
        return series

    def query_flat(self, query: str) -> pd.Series:
        """Query the flat arrays with a boolean expression

        Currently, it will remove empty rows from the output series.
        # TODO: preserve the index keeping empty rows

        Parameters
        ----------
        query : str
            Boolean expression to filter the rows.

        Returns
        -------
        pd.Series
            The filtered series.
        """
        flat = self.to_flat().query(query)
        if len(flat) == 0:
            return pd.Series([], dtype=self._series.dtype)
        return pack_sorted_df_into_struct(flat)

    def get_flat_series(self, field: str) -> pd.Series:
        """Get the flat-array field as a Series

        Parameters
        ----------
        field : str
            Name of the field to get.

        Returns
        -------
        pd.Series
            The flat-array field.
        """

        # TODO: we should make proper missed values handling here

        struct_array = cast(pa.StructArray, pa.array(self._series))
        list_array = cast(pa.ListArray, struct_array.field(field))
        flat_array = list_array.flatten()
        return pd.Series(
            flat_array,
            dtype=pd.ArrowDtype(flat_array.type),
            index=np.repeat(self._series.index.values, np.diff(self._series.array.list_offsets)),
            name=field,
            copy=False,
        )

    def get_list_series(self, field: str) -> pd.Series:
        """Get the list-array field as a Series

        Parameters
        ----------
        field : str
            Name of the field to get.

        Returns
        -------
        pd.Series
            The list-array field.
        """
        struct_array = cast(pa.StructArray, pa.array(self._series))
        list_array = struct_array.field(field)
        return pd.Series(
            list_array,
            dtype=pd.ArrowDtype(list_array.type),
            index=self._series.index,
            name=field,
            copy=False,
        )

    def __getitem__(self, key: str | list[str]) -> pd.Series:
        if isinstance(key, list):
            new_array = self._series.array.view_fields(key)
            return pd.Series(new_array, index=self._series.index, name=self._series.name)

        return self.get_flat_series(key)

    def __setitem__(self, key: str, value: ArrayLike) -> None:
        # TODO: we can be much-much smarter about the performance here
        # TODO: think better about underlying pa.ChunkArray in both self._series.array and value

        ndim = np.ndim(value)

        # Everything is empty, do nothing
        if len(self._series) == 0 and ndim != 0:
            array = pa.array(value, from_pandas=True)
            if len(array) == 0:
                return

        # Set single value for all rows
        if ndim == 0:
            self.set_flat_field(key, value)
            return

        if isinstance(value, pd.Series) and not np.array_equal(self._series.index.values, value.index.values):
            raise ValueError("Cannot set field with a Series of different index")

        pa_array = pa.array(value, from_pandas=True)

        # Input is a flat array of values
        if len(pa_array) != self.flat_length:
            ValueError(
                f"Cannot set field {key} with value of length {len(pa_array)}, the value is expected to be "
                f"either a scalar, a 'flat' array of length {self.flat_length}, or a 'list' array of length "
                f"{len(self._series)}."
            )

        self.set_flat_field(key, pa_array)

    def __delitem__(self, key: str) -> None:
        self.pop_field(key)

    def __iter__(self) -> Generator[str, None, None]:
        yield from iter(self._series.array.field_names)

    def __len__(self) -> int:
        return len(self._series.array.field_names)<|MERGE_RESOLUTION|>--- conflicted
+++ resolved
@@ -99,12 +99,8 @@
                 name=field,
                 copy=False,
             )
-<<<<<<< HEAD
-        return pd.DataFrame(flat_series, index=pd.Series(index, name=self._series.index.name))
-=======
 
         return pd.DataFrame(flat_series)
->>>>>>> 3aff79e5
 
     @property
     def flat_length(self) -> int:
