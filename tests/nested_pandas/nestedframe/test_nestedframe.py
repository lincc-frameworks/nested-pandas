import numpy as np
import pandas as pd
import pyarrow as pa
import pytest
from nested_pandas import NestedDtype, NestedFrame
from nested_pandas.datasets import generate_data
from nested_pandas.nestedframe.core import _SeriesFromNest
from nested_pandas.series.packer import pack_lists
from pandas.testing import assert_frame_equal, assert_index_equal


def test_nestedframe_construction():
    """Test NestedFrame construction"""
    base = NestedFrame(data={"a": [1, 2, 3], "b": [2, 4, 6]}, index=[0, 1, 2])

    assert isinstance(base, NestedFrame)
    assert_frame_equal(base, pd.DataFrame({"a": [1, 2, 3], "b": [2, 4, 6]}, index=[0, 1, 2]))

    list_struct_array = pa.array(
        [[{"x": 1, "y": 1.0}], [{"x": 2, "y": 2.0}], [{"x": 3, "y": 3.0}, {"x": 4, "y": 4.0}]]
    )
    list_struct_series = pd.Series(list_struct_array, dtype=pd.ArrowDtype(list_struct_array.type))
    nested_series = pd.Series(list_struct_series, dtype=NestedDtype(list_struct_array.type))

    nf = NestedFrame(base.to_dict(orient="series") | {"list_struct": list_struct_series})
    # Test auto-cast to nested
    assert_frame_equal(nf, base.assign(list_struct=nested_series))


def test_nestedseries_construction():
    """Test NestedSeries construction"""
    series = _SeriesFromNest([1, 2, 3], index=[0, 2, 4])

    assert isinstance(series, _SeriesFromNest)
    assert series[4] == 3

    # Exercise the constructor used during promoting operations
    combine_left = _SeriesFromNest([1, 2, 3], index=[0, 2, 4]) + pd.Series([1, 2, 3], index=[0, 2, 4])
    assert isinstance(combine_left, _SeriesFromNest)
    combine_right = pd.Series([1, 2, 3], index=[0, 2, 4]) + _SeriesFromNest([1, 2, 3], index=[0, 2, 4])
    assert isinstance(combine_right, _SeriesFromNest)

    # Exercising the expanddim constructor
    frame = series.to_frame()
    assert isinstance(frame, NestedFrame)
    assert (frame[0] == [1, 2, 3]).all()


def test_html_repr():
    """Just make sure the html representation code doesn't throw any errors"""

    base = NestedFrame(data={"a": [1, 2, 3], "b": [2, 4, 6]}, index=[0, 1, 2])

    assert list(base.all_columns.keys()) == ["base"]
    assert list(base.all_columns["base"]) == list(base.columns)

    nested = pd.DataFrame(
        data={"c": [0, 2, 4, 1, 4, 3, 1, 4, 1], "d": [5, 4, 7, 5, 3, 1, 9, 3, 4]},
        index=[0, 0, 0, 1, 1, 1, 2, 2, 2],
    )

    base = base.add_nested(nested, "nested")

    # Check nested repr
    base._repr_html_()

    # Check repr path without nested cols
    base[["a", "b"]]._repr_html_()

    # Check repr truncation for larger nf
    nf = generate_data(100, 2)
    nf._repr_html_()


def test_all_columns():
    """Test the all_columns function"""

    base = NestedFrame(data={"a": [1, 2, 3], "b": [2, 4, 6]}, index=[0, 1, 2])

    assert list(base.all_columns.keys()) == ["base"]
    assert list(base.all_columns["base"]) == list(base.columns)

    nested = pd.DataFrame(
        data={"c": [0, 2, 4, 1, 4, 3, 1, 4, 1], "d": [5, 4, 7, 5, 3, 1, 9, 3, 4]},
        index=[0, 0, 0, 1, 1, 1, 2, 2, 2],
    )

    base = base.add_nested(nested, "nested")

    assert list(base.all_columns.keys()) == ["base", "nested"]
    assert list(base.all_columns["nested"]) == list(nested.columns)


def test_nested_columns():
    """Test that nested_columns correctly retrieves the nested base columns"""

    base = NestedFrame(data={"a": [1, 2, 3], "b": [2, 4, 6]}, index=[0, 1, 2])

    nested = pd.DataFrame(
        data={"c": [0, 2, 4, 1, 4, 3, 1, 4, 1], "d": [5, 4, 7, 5, 3, 1, 9, 3, 4]},
        index=[0, 0, 0, 1, 1, 1, 2, 2, 2],
    )

    base = base.add_nested(nested, "nested")

    assert base.nested_columns == ["nested"]


def test_is_known_hierarchical_column():
    """Test that hierarchical column labels can be identified"""

    base = NestedFrame(data={"a": [1, 2, 3], "b": [2, 4, 6]}, index=[0, 1, 2])

    nested = pd.DataFrame(
        data={"c": [0, 2, 4, 1, 4, 3, 1, 4, 1], "d": [5, 4, 7, 5, 3, 1, 9, 3, 4]},
        index=[0, 0, 0, 1, 1, 1, 2, 2, 2],
    )

    base = base.add_nested(nested, "nested")

    assert base._is_known_hierarchical_column("nested.c")
    assert not base._is_known_hierarchical_column("nested.b")
    assert not base._is_known_hierarchical_column("base.a")


def test_is_known_column():
    """
    Test that known (non-hierarchical) columns can be identified.  The key
    point to test is that columns which might look like they are nested,
    but which are already known to not be, are correctly identified.
    """
    base = NestedFrame(data={"R. A.": [1, 2, 3], "nested.b": [2, 4, 6]}, index=[0, 1, 2])
    nested = pd.DataFrame(
        data={"c": [0, 2, 4, 1, 4, 3, 1, 4, 1], "d": [5, 4, 7, 5, 3, 1, 9, 3, 4]},
        index=[0, 0, 0, 1, 1, 1, 2, 2, 2],
    )

    base = base.add_nested(nested, "nested")

    assert base._is_known_column("R. A.")
    assert base._is_known_column("`R. A.`")
    assert base._is_known_column("nested.b")

    # In this context, the "." delimiter matters a lot, so the following, which would be
    # acceptable in an .eval() context, is not acceptable here.
    assert not base._is_known_column("nested . b")
    assert not base._is_known_column("nested. c")
    assert not base._is_known_column("nested  .d")

    # But hierarchical ones should also work
    assert base._is_known_column("nested.c")
    assert base._is_known_column("nested.d")


def test_series_methods_on_nest_in_query_eval():
    """Test that a nest can also be treated as a Series.
    .isna() and .notna() should be available and work, for example.
    """

    base = NestedFrame(data={"a": [1, 2, 3], "b": [2, 4, 6]}, index=[0, 1, 2])

    nested = pd.DataFrame(
        data={"c": [0, 2, 4, 1, 4, 3, 1, 4, 1], "d": [5, 4, 7, 5, 3, 1, 9, 3, 4]},
        index=[0, 0, 0, 1, 1, 1, 2, 2, 2],
    )

    base = base.add_nested(nested, "nested")

    # Prepare to test isna, notna
    base.loc[1, "nested"] = None

    assert (base["nested"].isna() == base.eval("nested.isna()")).all()
    assert (base["nested"].notna() == base.eval("nested.notna()")).all()

    assert len(base[base["nested"].isna()]) == 1
    assert len(base.query("nested.isna()")) == 1


def test_get_nested_column():
    """Test that __getitem__ can retrieve a nested column"""

    base = NestedFrame(data={"a": [1, 2, 3], "b": [2, 4, 6]}, index=[0, 1, 2])

    nested = pd.DataFrame(
        data={"c": [0, 2, 4, 1, 4, 3, 1, 4, 1], "d": [5, 4, 7, 5, 3, 1, 9, 3, 4]},
        index=[0, 0, 0, 1, 1, 1, 2, 2, 2],
    )

    base = base.add_nested(nested, "nested")

    base_c = base["nested.c"]

    # check basic properties
    assert isinstance(base_c, pd.Series)
    assert np.array_equal(np.array([0, 2, 4, 1, 4, 3, 1, 4, 1]), base_c.values.to_numpy())


def test_get_nested_columns():
    """Test that __getitem__ can retrieve a list including nested columns"""
    base = NestedFrame(data={"a": [1, 2, 3], "b": [2, 4, 6]}, index=[0, 1, 2])

    nested = pd.DataFrame(
        data={"c": [0, 2, 4, 1, 4, 3, 1, 4, 1], "d": [5, 4, 7, 5, 3, 1, 9, 3, 4]},
        index=[0, 0, 0, 1, 1, 1, 2, 2, 2],
    )

    base = base.add_nested(nested, "nested")

    df = base[["a", "b", "nested.c"]]
    assert np.all(df.columns == ["a", "b", "nested"])
    assert df.dtypes["nested"].field_names == ["c"]
    assert np.all(df["nested"].iloc[0].columns == ["c"])

    df = base[["a", "b", "nested.c", "nested.d"]]
    assert np.all(df.columns == ["a", "b", "nested"])
    assert df.dtypes["nested"].field_names == ["c", "d"]
    assert np.all(df["nested"].iloc[0].columns == ["c", "d"])

    df = base[["a", "b", "nested.d", "nested.c"]]
    assert np.all(df.columns == ["a", "b", "nested"])
    assert df.dtypes["nested"].field_names == ["d", "c"]
    assert np.all(df["nested"].iloc[0].columns == ["d", "c"])

    df = base[["nested.c"]]
    assert np.all(df.columns == ["nested"])
    assert df.dtypes["nested"].field_names == ["c"]
    assert np.all(df["nested"].iloc[0].columns == ["c"])

    df = base[["a", "b"]]
    assert np.all(df.columns == ["a", "b"])

    df = base[["a", "b", "nested"]]
    assert np.all(df.columns == ["a", "b", "nested"])
    assert df.dtypes["nested"].field_names == ["c", "d"]
    assert np.all(df["nested"].iloc[0].columns == ["c", "d"])


def test_get_nested_columns_errors():
    """Test that __getitem__ errors with missing columns"""
    base = NestedFrame(data={"a": [1, 2, 3], "b": [2, 4, 6]}, index=[0, 1, 2])

    nested = pd.DataFrame(
        data={"c": [0, 2, 4, 1, 4, 3, 1, 4, 1], "d": [5, 4, 7, 5, 3, 1, 9, 3, 4]},
        index=[0, 0, 0, 1, 1, 1, 2, 2, 2],
    )

    base = base.add_nested(nested, "nested")

    with pytest.raises(KeyError):
        base[["a", "c"]]

    with pytest.raises(KeyError):
        base[["a", "nested.g"]]

    with pytest.raises(KeyError):
        base[["a", "nested.a", "wrong.b"]]


def test_getitem_empty_bool_array():
    """Test that __getitem__ works as expected with an empty boolean array"""
    base = NestedFrame(data={"a": [1, 2, 3], "b": [2, 4, 6]}, index=[0, 1, 2])

    nested = pd.DataFrame(
        data={"c": [0, 2, 4, 1, 4, 3, 1, 4, 1], "d": [5, 4, 7, 5, 3, 1, 9, 3, 4]},
        index=[0, 0, 0, 1, 1, 1, 2, 2, 2],
    )

    base = base.add_nested(nested, "nested")

    bool_index = np.array([], dtype=bool)

    with pytest.raises(ValueError, match="Item wrong length"):
        _ = base[bool_index]

    df = base.iloc[:0][bool_index]
    assert len(df) == 0
    assert np.all(df.columns == base.columns)
    assert df.dtypes.equals(base.dtypes)


def test_set_or_replace_nested_col():
    """Test that __setitem__ can set or replace a column in an existing nested structure"""

    base = NestedFrame(data={"a": [1, 2, 3], "b": [2, 4, 6]}, index=[0, 1, 2])
    c = [0, 2, 4, 1, 4, 3, 1, 4, 1]
    nested = pd.DataFrame(
        data={"c": c, "d": [5, 4, 7, 5, 3, 1, 9, 3, 4]},
        index=[0, 0, 0, 1, 1, 1, 2, 2, 2],
    )

    base = base.add_nested(nested, "nested")

    # test direct replacement
    base["nested.c"] = base["nested.c"] + 1
    assert np.array_equal(np.array(c) + 1, base["nested.c"].values.to_numpy())

    # test += syntax
    base["nested.c"] += 1
    assert np.array_equal(
        np.array(c) + 2,  # 2 now, chained from above
        base["nested.c"].values.to_numpy(),
    )

    # test new column assignment
    base["nested.e"] = base["nested.d"] * 2

    assert "e" in base.nested.nest.fields
    assert np.array_equal(base["nested.d"].values.to_numpy() * 2, base["nested.e"].values.to_numpy())

    # test assignment a new column with list-repeated values
    base["nested.a"] = base["a"]

    assert "a" in base.nested.nest.fields
    assert np.array_equal(np.unique(base["a"].to_numpy()), np.unique(base["nested.a"].to_numpy()))

    # rest replacement with a list-repeated column
    base["nested.c"] = base["a"] + base["b"] - 99

    assert np.array_equal(base["a"] + base["b"] - 99, np.unique(base["nested.c"].to_numpy()))


def test_set_new_nested_col():
    """Test that __setitem__ can create a new nested structure"""
    base = NestedFrame(data={"a": [1, 2, 3], "b": [2, 4, 6]}, index=[0, 1, 2])
    c = [0, 2, 4, 1, 4, 3, 1, 4, 1]
    nested = pd.DataFrame(
        data={"c": c, "d": [5, 4, 7, 5, 3, 1, 9, 3, 4]},
        index=[0, 0, 0, 1, 1, 1, 2, 2, 2],
    )
    base = base.add_nested(nested, "nested")

    # assign column cd in new_nested from c+d in nested
    base["new_nested.cd"] = base["nested.c"] + base["nested.d"]

    assert "new_nested" in base.nested_columns
    assert "cd" in base["new_nested"].nest.fields

    assert np.array_equal(
        base["new_nested.cd"].values.to_numpy(),
        base["nested.c"].values.to_numpy() + base["nested.d"].values.to_numpy(),
    )


def test_set_item_combine_nested():
    """Test that operations like nf['new'] = nf[['c', 'd']] work as expected"""
    list_nf = NestedFrame(
        {
            "a": ["cat", "dog", "bird"],
            "b": [1, 2, 3],
            "c": [[1, 2, 3], [4, 5, 6], [7, 8, 9]],
            "d": [[10, 20, 30], [40, 50, 60], [70, 80, 90]],
        }
    )

    list_nf = list_nf.nest_lists(["c"], "c")
    list_nf = list_nf.nest_lists(["d"], "d")

    list_nf["nested"] = list_nf[["c", "d"]]

    assert "nested" in list_nf.columns
    assert list_nf.nested.nest.fields == ["c", "d"]
    assert len(list_nf.nested.nest.to_flat()) == 9


def test_set_list_struct_col():
    """Test that __setitem__ would cast list-struct columns to nested."""
    nf = generate_data(10, 3)
    nf["a"] = nf["a"].astype(pd.ArrowDtype(pa.float64()))
    nf["b"] = nf["b"].astype(pd.ArrowDtype(pa.float64()))

    list_struct_array = pa.array(nf.nested)
    list_struct_series = pd.Series(list_struct_array, dtype=pd.ArrowDtype(list_struct_array.type))

    nf["nested2"] = list_struct_series
    assert_frame_equal(nf.nested.nest.to_flat(), nf.nested2.nest.to_flat())

    nf = nf.assign(nested3=list_struct_series)
    assert_frame_equal(nf.nested.nest.to_flat(), nf.nested3.nest.to_flat())


def test_get_dot_names():
    """Test the ability to still work with column names with '.' characters outside of nesting"""
    nf = NestedFrame.from_flat(
        NestedFrame({"a": [1, 2, 3, 4], ".b.": [1, 1, 3, 3], "R.A.": [3, None, 6, 5]}, index=[1, 1, 2, 2]),
        base_columns=[".b."],
    )

    assert len(nf[".b."]) == 2
    assert len(nf["nested.R.A."]) == 4


def test_nesting_limit():
    """Test the ability to prevent nesting beyond a depth of 1."""
    nf = NestedFrame.from_flat(
        NestedFrame({"a": [1, 2, 3, 4], ".b.": [1, 1, 3, 3], "R.A.": [3, None, 6, 5]}, index=[1, 1, 2, 2]),
        base_columns=[".b."],
    )
    with pytest.raises(ValueError):
        # The error gets triggered for the attempt to create new nested columns; if the column has
        # already been created, it should be fine.
        nf["nested.c.d.e"] = nf[".b."]
    nf["nested.c"] = nf["nested.R.A."]
    # Test that the above works with backticks, too, even in cases where they are not strictly necessary.
    nf["`nested.d`"] = nf["`.b.`"]


def test_add_nested_with_flat_df():
    """Test that add_nested correctly adds a nested column to the base df"""

    base = NestedFrame(data={"a": [1, 2, 3], "b": [2, 4, 6]}, index=[0, 1, 2])

    nested = pd.DataFrame(
        data={"c": [0, 2, 4, 1, 4, 3, 1, 4, 1], "d": [5, 4, 7, 5, 3, 1, 9, 3, 4]},
        index=[0, 0, 0, 1, 1, 1, 2, 2, 2],
    )

    base = base.add_nested(nested, "nested")

    assert "nested" in base.columns
    # to_flat() gives pd.ArrowDtype, so we skip dtype check here
    assert_frame_equal(base.nested.nest.to_flat(), nested, check_dtype=False)


def test_add_nested_with_flat_df_and_mismatched_index():
    """Test add_nested when index values of base are missing matches in nested"""

    base = NestedFrame(data={"a": [1, 2, 3], "b": [2, 4, 6], "new_index": [0, 1, 3]}, index=[0, 1, 2])

    nested = pd.DataFrame(
        data={
            "c": [0, 2, 4, 1, 4, 3, 1, 4, 1],
            "d": [5, 4, 7, 5, 3, 1, 9, 3, 4],
            # A column we can have as an alternative joining index with 'on'
            "new_index": [1, 1, 1, 1, 2, 2, 5, 5, 5],
        },
        # no data for base index value of "2" and introduces new index value "4"
        index=[0, 0, 0, 1, 1, 1, 1, 4, 4],
    )

    # Add the nested frame in a "left" fashion, where the index of the "left"
    # frame (our base layer) is preserved
    left_res = base.add_nested(nested, "nested", how="left")
    assert "nested" in left_res.columns
    # Check that the index of the base layer is being used
    assert (left_res.index == base.index).all()
    for idx in left_res.index:
        # Check that the nested column is aligned correctly to the base layer
        if idx in nested.index:
            assert left_res.loc[idx]["nested"] is not None
        else:  # idx only in base.index
            assert left_res.loc[idx]["nested"] is None

    # Test that the default behavior is the same as how="left" by comparing the pandas dataframes
    default_res = base.add_nested(nested, "nested")
    assert_frame_equal(left_res, default_res)

    # Test still adding the nested frame in a "left" fashion but on the "new_index" column

    # We currently don't support a list of columns for the 'on' argument
    with pytest.raises(ValueError):
        left_res_on = base.add_nested(nested, "nested", how="left", on=["new_index"])
    # Instead we should pass a single column name, "new_index" which exists in both frames.
    left_res_on = base.add_nested(nested, "nested", how="left", on="new_index")
    assert "nested" in left_res_on.columns
    # Check that the index of the base layer is still being used
    assert (left_res_on.index == base.index).all()
    # Assert that the new_index column we joined on was dropped from the nested layer
    # but is present in the base layer
    assert "new_index" in left_res_on.columns
    assert "new_index" not in left_res_on["nested"].nest.to_flat().columns

    # For each index in the columns we joined on, check that values are aligned correctly
    for i in range(len(left_res_on.new_index)):
        # The actual "index" value we "joined" on.
        join_idx = left_res_on.new_index.iloc[i]
        # Check that the nested column is aligned correctly to the base layer
        if join_idx in nested["new_index"].values:
            assert left_res_on.iloc[i]["nested"] is not None
            # Check that it is present in new the index we constructed for the nested layer
            assert join_idx in left_res_on["nested"].nest.to_flat().index
        else:
            # Use an iloc
            assert left_res_on.iloc[i]["nested"] is None
            assert join_idx not in left_res_on["nested"].nest.to_flat().index

    # Test adding the nested frame in a "right" fashion, where the index of the "right"
    # frame (our nested layer) is preserved
    right_res = base.add_nested(nested, "nested", how="right")
    assert "nested" in right_res.columns
    # Check that the index of the nested layer is being used. Note that separate
    # from a traditional join this will not be the same as our nested layer index
    # and is just dropping values from the base layer that don't have a match in
    # the nested layer.
    assert (right_res.index == nested.index.unique()).all()
    # For each index check that the base layer is aligned correctly to the nested layer
    for idx in right_res.index:
        # Check that the nested column is aligned correctly to the base layer. Here
        # it should never be None
        assert right_res.loc[idx]["nested"] is not None
        # Check the values for each column in our "base" layer
        for col in base.columns:
            assert col in right_res.columns
            if idx not in base.index:
                # We expect a NaN value in the base layer due to the "right" join
                assert pd.isna(right_res.loc[idx][col])
            else:
                assert not pd.isna(right_res.loc[idx][col])

    # Test still adding the nested frame in a "right" fashion but on the "new_index" column
    right_res_on = base.add_nested(nested, "nested", how="right", on="new_index")
    assert "nested" in right_res_on.columns
    # Check that rows were dropped if the base layer's "new_index" value is not present
    # in the "right" nested layer
    assert (right_res_on.new_index.values == np.unique(nested.new_index.values)).all()

    # Check that the new_index column we joined on was dropped from the nested layer
    assert "new_index" not in right_res_on["nested"].nest.to_flat().columns
    # Check that the flattend nested layer has the same index as the original column we joined on
    all(right_res_on.nested.nest.to_flat().index.values == nested.new_index.values)

    # For each index check that the base layer is aligned correctly to the nested layer
    for i in range(len(right_res_on)):
        # The actual "index" value we "joined" on. Since it was a right join, guaranteed to
        # be in the "new_index" column of the orignal frame we wanted to nest
        join_idx = right_res_on.new_index.iloc[i]
        assert join_idx in nested["new_index"].values

        # Check the values for each column in our "base" layer
        for col in base.columns:
            if col != "new_index":
                assert col in right_res_on.columns
                if join_idx not in base.new_index.values:
                    # We expect a NaN value in the base layer due to the "right" join
                    assert pd.isna(right_res_on.iloc[i][col])
                else:
                    assert not pd.isna(right_res_on.iloc[i][col])

    # Test the "outer" behavior
    outer_res = base.add_nested(nested, "nested", how="outer")
    assert "nested" in outer_res.columns
    # We expect the new index to be the union of the base and nested indices
    assert set(outer_res.index) == set(base.index).union(set(nested.index))
    for idx in outer_res.index:
        # Check that the nested column is aligned correctly to the base layer
        if idx in nested.index:
            assert outer_res.loc[idx]["nested"] is not None
        else:  # idx only in base.index
            assert outer_res.loc[idx]["nested"] is None
        # Check the values for each column in our "base" layer
        for col in base.columns:
            assert col in outer_res.columns
            if idx not in base.index:
                # We expect a NaN value in the base layer due to the "outer" join
                assert pd.isna(outer_res.loc[idx][col])
            else:
                assert not pd.isna(outer_res.loc[idx][col])

    # Test still adding the nested frame in an "outer" fashion but with on the "new_index" column
    outer_res_on = base.add_nested(nested, "nested", how="outer", on="new_index")
    assert "nested" in outer_res_on.columns
    # We expect the result's new_index column to be the set union of the values of that column
    # in the base and nested frames
    assert set(outer_res_on.new_index) == set(base.new_index).union(set(nested.new_index))

    # Check that the new_index column we joined on was dropped from the nested layer
    assert "new_index" not in outer_res_on["nested"].nest.to_flat().columns
    # Check that the flattend nested layer has the same index as the original column we joined on
    # Note that it does not have index values only present in the base layer since those empty rows
    # are dropped when we flatten the nested frame.
    all(outer_res_on.nested.nest.to_flat().index.values == nested.new_index.values)

    for i in range(len(outer_res_on)):
        # The actual "index" value we "joined" on.
        join_idx = outer_res_on.new_index.iloc[i]
        # Check that the nested column is aligned correctly to the base layer
        if join_idx not in nested["new_index"].values:
            assert outer_res_on.iloc[i]["nested"] is None
        else:
            assert outer_res_on.iloc[i]["nested"] is not None
        # Check the values for each column in our "base" layer
        for col in base.columns:
            if col != "new_index":
                assert col in outer_res_on.columns
                if join_idx in base.new_index.values:
                    # We expect a NaN value in the base layer due to the "outer" join
                    assert not pd.isna(outer_res_on.iloc[i][col])
                else:
                    assert pd.isna(outer_res_on.iloc[i][col])

    # Test the "inner" behavior
    inner_res = base.add_nested(nested, "nested", how="inner")
    assert "nested" in inner_res.columns
    # We expect the new index to be the set intersection of the base and nested indices
    assert set(inner_res.index) == set(base.index).intersection(set(nested.index))
    for idx in inner_res.index:
        # None of our nested values should be None
        assert inner_res.loc[idx]["nested"] is not None
        # Check the values for each column in our "base" layer
        for col in base.columns:
            assert col in inner_res.columns
            assert not pd.isna(inner_res.loc[idx][col])

    # Test still adding the nested frame in a "inner" fashion but on the "new_index" column
    inner_res_on = base.add_nested(nested, "nested", how="inner", on="new_index")
    assert "nested" in inner_res_on.columns
    # We expect the new index to be the set intersection of the base and nested column we used
    # for the 'on' argument
    assert set(inner_res_on.new_index) == set(base.new_index).intersection(set(nested.new_index))
    # Check that the new_index column we joined on was dropped from the nested layer
    assert "new_index" not in right_res_on["nested"].nest.to_flat().columns

    # Since we have confirmed that the "nex_index" column was the intersection that we expected
    # we know that none of the joined values should be none
    assert not inner_res_on.isnull().values.any()


def test_add_nested_with_series():
    """Test that add_nested correctly adds a nested column to the base df"""

    base = NestedFrame(data={"a": [1, 2, 3], "b": [2, 4, 6]}, index=[0, 1, 2])

    nested = pd.Series(
        data=[pd.DataFrame({"c": [0, 1]}), pd.DataFrame({"c": [1, 2]}), pd.DataFrame({"c": [2, 3]})],
        index=[0, 1, 2],
        name="c",
    )

    base = base.add_nested(nested, "nested")

    assert "nested" in base.columns
    for i in range(3):
        assert_frame_equal(base.iloc[i]["nested"], nested[i])


def test_add_nested_with_series_and_mismatched_index():
    """Test add_nested when index values of base are missing matches in nested"""
    base = NestedFrame(data={"a": [1, 2, 3], "b": [2, 4, 6]}, index=[0, 1, 2])

    nested = pd.Series(
        data=[pd.DataFrame({"c": [0, 1]}), pd.DataFrame({"c": [2, 3]})],
        index=[0, 2],  # no data for index value of "1"
        name="c",
    )

    base = base.add_nested(nested, "nested")

    assert "nested" in base.columns
    assert pd.isna(base.loc[1]["nested"])


def test_add_nested_for_empty_df():
    """Test that .add_nested() works for empty frame and empty input"""
    base = NestedFrame(data={"a": [], "b": []}, index=[])
    nested = pd.DataFrame(data={"c": []}, index=[])
    new_base = base.add_nested(nested, "nested")

    # Check original frame is unchanged
    assert_frame_equal(base, NestedFrame(data={"a": [], "b": []}, index=[]))

    assert "nested" in new_base.columns
    assert_frame_equal(new_base.nested.nest.to_flat(), nested.astype(pd.ArrowDtype(pa.float64())))


@pytest.mark.parametrize("pandas", [False, True])
@pytest.mark.parametrize("on", [None, "a", "c"])
def test_from_flat(on, pandas):
    """Test the NestedFrame.from_flat functionality"""

    if pandas:
        nf = pd.DataFrame(
            {"a": [1, 1, 1, 2, 2], "b": [2, 2, 2, 4, 4], "c": [1, 2, 3, 4, 5], "d": [2, 4, 6, 8, 10]},
            index=[0, 0, 0, 1, 1],
        )
    else:
        nf = NestedFrame(
            {"a": [1, 1, 1, 2, 2], "b": [2, 2, 2, 4, 4], "c": [1, 2, 3, 4, 5], "d": [2, 4, 6, 8, 10]},
            index=[0, 0, 0, 1, 1],
        )

    out_nf = NestedFrame.from_flat(nf, base_columns=["a", "b"], on=on, name="new_nested")

    if on is None:
        assert list(out_nf.columns) == ["a", "b", "new_nested"]
        assert list(out_nf.new_nested.nest.fields) == ["c", "d"]
        assert len(out_nf) == 2
    elif on == "a":
        assert list(out_nf.columns) == ["b", "new_nested"]
        assert list(out_nf.new_nested.nest.fields) == ["c", "d"]
        assert len(out_nf) == 2
    elif on == "c":  # not what a user likely wants, but should still work
        assert list(out_nf.columns) == ["a", "b", "new_nested"]
        assert list(out_nf.new_nested.nest.fields) == ["d"]
        assert len(out_nf) == 5


def test_recover_from_flat():
    """test that going to_flat and then from_flat recovers the same df"""
    nf = generate_data(5, 10, seed=1)

    flat = nf["nested"].nest.to_flat()

    nf2 = NestedFrame.from_flat(nf[["a", "b"]].join(flat), base_columns=["a", "b"], name="nested")

    assert nf2.equals(nf)


def test_from_flat_omitting_columns():
    """test that from_flat successfully produces subsets"""
    flat = NestedFrame(
        {"a": [1, 1, 1, 2, 2], "b": [2, 2, 2, 4, 4], "c": [1, 2, 3, 4, 5], "d": [2, 4, 6, 8, 10]},
        index=[0, 0, 0, 1, 1],
    )

    # omit a base column
    nf = NestedFrame.from_flat(flat, base_columns=["b"], nested_columns=["c", "d"])
    assert list(nf.columns) == ["b", "nested"]
    assert list(nf.nested.nest.fields) == ["c", "d"]

    # omit a nested column
    nf = NestedFrame.from_flat(flat, base_columns=["a", "b"], nested_columns=["c"])
    assert list(nf.columns) == ["a", "b", "nested"]
    assert list(nf.nested.nest.fields) == ["c"]


def test_from_lists():
    """Test NestedFrame.from_lists behavior"""
    # Test a dataframe with no rows
    empty_nf = NestedFrame({"c": [], "d": [], "e": []}, index=[], columns=["c", "d", "e"])
    res = NestedFrame.from_lists(empty_nf, base_columns=["c", "d"], list_columns=["e"])
    assert list(res.columns) == ["c", "d", "nested"]
    assert list(res.nested_columns) == ["nested"]
    assert res.shape == (0, 3)

    nf = NestedFrame(
        {"c": [1, 2, 3], "d": [2, 4, 6], "e": [[1, 2, 3], [4, 5, 6], [7, 8, 9]]}, index=[0, 1, 2]
    )

    # Test a few combinations
    res = NestedFrame.from_lists(nf, base_columns=["c", "d"], name="nested_e")
    assert list(res.columns) == ["c", "d", "nested_e"]
    assert list(res.nested_columns) == ["nested_e"]

    res = NestedFrame.from_lists(nf, base_columns=["c", "d"], list_columns=["e"])
    assert list(res.columns) == ["c", "d", "nested"]
    assert list(res.nested_columns) == ["nested"]

    res = NestedFrame.from_lists(nf, list_columns=["e"])
    assert list(res.columns) == ["c", "d", "nested"]
    assert list(res.nested_columns) == ["nested"]

    # Test a using a non-iterable base column as a list column
    with pytest.raises(ValueError):
        res = NestedFrame.from_lists(nf, base_columns=["d"], list_columns=["e", "c"])

    # Check for the no list columns error
    with pytest.raises(ValueError):
        res = NestedFrame.from_lists(nf, base_columns=["c", "d", "e"])

    # Multiple list columns (of uneven length)
    nf2 = NestedFrame(
        {
            "c": [1, 2, 3],
            "d": [2, 4, 6],
            "e": [[1, 2, 3], [4, 5, 6, 7], [8, 9]],
            "f": [[10, 20, 30], [40, 50, 60, 70], [80, 90]],
        },
        index=[0, 1, 2],
    )

    res = NestedFrame.from_lists(nf2, list_columns=["e", "f"])
    assert list(res.columns) == ["c", "d", "nested"]
    assert list(res.nested_columns) == ["nested"]
    assert list(res.nested.nest.fields) == ["e", "f"]

    # Check for subsetting
    res = NestedFrame.from_lists(nf, base_columns=["c"], list_columns=["e"])
    assert list(res.columns) == ["c", "nested"]
    assert list(res.nested_columns) == ["nested"]

    res = NestedFrame.from_lists(nf, base_columns=[], list_columns=["e"])
    assert list(res.columns) == ["nested"]
    assert list(res.nested_columns) == ["nested"]

    res = NestedFrame.from_lists(nf[["e"]], base_columns=None, list_columns=None)
    assert list(res.columns) == ["nested"]
    assert list(res.nested_columns) == ["nested"]


def test_query():
    """Test that NestedFrame.query handles nested queries correctly"""

    base = NestedFrame(data={"a": [1, 2, 2, 3], "b": [2, 3, 4, 6]}, index=[0, 1, 1, 2])

    nested = pd.DataFrame(
        data={"c": [0, 2, 4, 1, 4, 3, 1, 4, 1], "d": [5, 4, 7, 5, 3, 1, 9, 3, 4]},
        index=[0, 0, 0, 1, 1, 1, 2, 2, 2],
    )

    # Test vanilla queries
    base = base.add_nested(nested, "nested")
    assert len(base.query("a > 2")) == 1

    # Check for the multi-layer error
    with pytest.raises(ValueError):
        base.query("a > 2 & nested.c > 1")
    # Create another nest in order to further test the multi-layer error
    base_2 = base.eval("nest2.c = nested.c + 1")
    assert len(base_2.nested_columns) == 2
    with pytest.raises(ValueError):
        base_2.query("nested.c > 1 & nest2.c > 2")

    # Test nested queries
    nest_queried = base.query("nested.c > 1")
    assert len(nest_queried.nested.nest.to_flat()) == 7

    nest_queried = base.query("(nested.c > 1) and (nested.d>2)")
    assert len(nest_queried.nested.nest.to_flat()) == 5

    # Check edge conditions
    with pytest.raises(ValueError):
        # Expression must be a string
        base.query(3 + 4)

    # Verify that inplace queries will change the shape of the instance.
    base.query("(a % 2) == 1", inplace=True)
    assert base.shape == (2, 3)
    # A chunk of the nested rows will be gone, too.
    assert base["nested.c"].shape == (6,)
    assert base["nested.d"].shape == (6,)

    # Now query into the nest, throwing away most rows.  First, check that
    # without inplace=True, the original is not affected.
    assert base.query("nested.c + nested.d > 9")["nested.c"].shape == (2,)
    assert base.query("nested.c + nested.d > 9")["nested.d"].shape == (2,)
    # and verify the original:
    assert base["nested.c"].shape == (6,)
    assert base["nested.d"].shape == (6,)

    # Then, with inplace=True, 'base' should be changed in-place.
    base.query("nested.c + nested.d > 9", inplace=True)
    assert base["nested.c"].shape == (2,)
    assert base["nested.d"].shape == (2,)


def test_query_on_non_identifier_columns():
    """
    Column names very often follow the same rules as Python identifiers, but
    they are not required to.  Test that query() can handle such names.
    """
    # Taken from GH#174
    nf = NestedFrame(data={"dog": [1, 2, 3], "good dog": [2, 4, 6]}, index=[0, 1, 2])
    nested = pd.DataFrame(
        data={"a": [0, 2, 4, 1, 4, 3, 1, 4, 1], "b": [5, 4, 7, 5, 3, 1, 9, 3, 4]},
        index=[0, 0, 0, 1, 1, 1, 2, 2, 2],
    )
    nf = nf.add_nested(nested, "bad dog")
    nf2 = nf.query("`good dog` > 3")
    assert nf.shape == (3, 3)
    assert nf2.shape == (2, 3)
    nf3 = nf.query("`bad dog`.a > 2")
    assert nf3["bad dog"].nest["a"].size == 4

    # And also for fields within the nested columns.
    # Taken from GH#176
    nf = NestedFrame(data={"dog": [1, 2, 3], "good dog": [2, 4, 6]}, index=[0, 1, 2])
    nested = pd.DataFrame(
        data={"n/a": [0, 2, 4, 1, 4, 3, 1, 4, 1], "n/b": [5, 4, 7, 5, 3, 1, 9, 3, 4]},
        index=[0, 0, 0, 1, 1, 1, 2, 2, 2],
    )
    nf = nf.add_nested(nested, "bad dog")
    nf4 = nf.query("`bad dog`.`n/a` > 2")
    assert nf4["bad dog"].nest["n/a"].size == 4


def test_dropna():
    """Test that dropna works on all layers"""

    base = NestedFrame(data={"a": [1, 2, 3], "b": [2, np.nan, 6]}, index=[0, 1, 2])

    nested = pd.DataFrame(
        data={"c": [0, 2, 4, 1, np.nan, 3, 1, 4, 1], "d": [5, 4, 7, 5, 3, 1, 9, 3, 4]},
        index=[0, 0, 0, 1, 1, 1, 2, 2, 2],
    )

    base = base.add_nested(nested, "nested")

    # Test basic functionality
    dn_base = base.dropna(subset=["b"])
    assert len(dn_base) == 2
    assert len(dn_base["nested"].nest.to_flat() == 6)

    # Test on_nested kwarg
    dn_on_nested = base.dropna(on_nested="nested")
    assert len(dn_on_nested) == 3
    assert len(dn_on_nested["nested"].nest.to_flat() == 8)

    # Test hierarchical column subset
    dn_hierarchical = base.dropna(subset="nested.c")
    assert len(dn_hierarchical) == 3
    assert len(dn_hierarchical["nested"].nest.to_flat() == 8)

    # Test hierarchical column subset and on_nested
    dn_hierarchical = base.dropna(on_nested="nested", subset="nested.c")
    assert len(dn_hierarchical) == 3
    assert len(dn_hierarchical["nested"].nest.to_flat() == 8)


def test_dropna_layer_as_base_column():
    """Test that a nested column still works as a top level column for dropna"""
    nf = generate_data(10, 100, seed=1).query("nested.t>19.75")
    nf = nf.dropna(subset=["nested"])

    # make sure rows have been dropped as expected
    assert len(nf) == 6


def test_dropna_inplace_base():
    """Test in-place behavior of dropna"""

    base = NestedFrame(data={"a": [1, 2, 3], "b": [np.nan, 4, 6]}, index=[0, 1, 2])

    nested = pd.DataFrame(
        data={"c": [0, 2, 4, 1, np.nan, 3, 1, 4, 1], "d": [5, 4, 7, 5, 3, 1, 9, 3, 4]},
        index=[0, 0, 0, 1, 1, 1, 2, 2, 2],
    )

    base = base.add_nested(nested, "nested")

    # Test inplace=False with base layer
    dn_base = base.dropna(subset=["b"], inplace=False)
    assert not dn_base.equals(base)

    # Test inplace=True with base layer
    base.dropna(subset=["b"], inplace=True)
    assert dn_base.equals(base)


def test_dropna_inplace_nested():
    """Test in-place behavior of dropna"""

    base = NestedFrame(data={"a": [1, 2, 3], "b": [np.nan, 4, 6]}, index=[0, 1, 2])

    nested = pd.DataFrame(
        data={"c": [0, 2, 4, 1, np.nan, 3, 1, 4, 1], "d": [5, 4, 7, 5, 3, 1, 9, 3, 4]},
        index=[0, 0, 0, 1, 1, 1, 2, 2, 2],
    )

    base = base.add_nested(nested, "nested")

    # Test inplace=False with nested layer
    dn_base = base.dropna(on_nested="nested", inplace=False)
    assert not dn_base.nested.nest.to_flat().equals(base.nested.nest.to_flat())

    # Test inplace=True with nested layer
    base.dropna(on_nested="nested", inplace=True)
    assert dn_base.equals(base)


def test_dropna_errors():
    """Test that the various dropna exceptions trigger"""

    base = NestedFrame(data={"a": [1, 2, 3], "b": [2, np.nan, 6]}, index=[0, 1, 2])

    nested = pd.DataFrame(
        data={"c": [0, 2, 4, 1, np.nan, 3, 1, 4, 1], "d": [5, 4, 7, 5, 3, 1, 9, 3, 4]},
        index=[0, 0, 0, 1, 1, 1, 2, 2, 2],
    )

    base = base.add_nested(nested, "nested")

    # Test multi-target
    with pytest.raises(ValueError):
        base.dropna(subset=["b", "nested.c"])

    # Test no-target
    with pytest.raises(ValueError):
        base.dropna(subset=["not_nested.c"])

    # Test bad on-nested value
    with pytest.raises(ValueError):
        base.dropna(on_nested="not_nested")

    # Test on-nested + subset disagreement
    with pytest.raises(ValueError):
        base.dropna(on_nested="nested", subset=["b"])


def test_sort_values():
    """Test that sort_values works on all layers"""

    base = NestedFrame(data={"a": [1, 2, 3], "b": [2, 3, 6]}, index=[0, 1, 2])

    nested = pd.DataFrame(
        data={"c": [0, 2, 4, 1, 4, 3, 1, 4, 1], "d": [5, 4, 7, 5, 3, 1, 9, 3, 4]},
        index=[0, 0, 0, 1, 1, 1, 2, 2, 2],
    )

    base = base.add_nested(nested, "nested")

    # Test basic functionality
    sv_base = base.sort_values("b")
    assert list(sv_base.index) == [0, 1, 2]

    # Test on nested column
    sv_base = base.sort_values(["nested.d"])
    assert list(sv_base.iloc[0]["nested"]["d"]) == [4, 5, 7]

    # Test multi-layer error trigger
    with pytest.raises(ValueError):
        base.sort_values(["a", "nested.c"])

    # Test inplace=True
    base.sort_values("nested.d", inplace=True)
    assert list(base.iloc[0]["nested"]["d"]) == [4, 5, 7]


def test_sort_values_ascension():
    """Test that sort_values works with various ascending settings"""

    base = NestedFrame(data={"a": [1, 2, 3], "b": [2, 3, 6]}, index=[0, 1, 2])

    nested = pd.DataFrame(
        data={"c": [0, 2, 4, 1, 4, 3, 1, 4, 1], "d": [5, 4, 7, 5, 3, 1, 9, 3, 4]},
        index=[0, 0, 0, 1, 1, 1, 2, 2, 2],
    )

    base = base.add_nested(nested, "nested")

    # Test ascending=False
    sv_base = base.sort_values("nested.d", ascending=False)
    assert list(sv_base.iloc[0]["nested"]["d"]) == [7, 5, 4]

    # Test list ascending
    sv_base = base.sort_values("nested.d", ascending=[False])
    assert list(sv_base.iloc[0]["nested"]["d"]) == [7, 5, 4]

    # Test multi-by multi-ascending
    sv_base = base.sort_values(["nested.d", "nested.c"], ascending=[False, True])
    assert list(sv_base.iloc[0]["nested"]["d"]) == [7, 5, 4]


def test_reduce():
    """Tests that we can call reduce on a NestedFrame with a custom function."""
    nf = NestedFrame(
        data={"a": [1, 2, 3], "b": [2, 4, 6]},
        index=pd.Index([0, 1, 2], name="idx"),
    )

    to_pack = pd.DataFrame(
        data={
            "time": [1, 2, 3, 1, 2, 4, 2, 1, 4],
            "c": [0, 2, 4, 10, 4, 3, 1, 4, 1],
            "d": [5, 4, 7, 5, 3, 1, 9, 3, 4],
        },
        index=pd.Index([0, 0, 0, 1, 1, 1, 2, 2, 2], name="idx"),
    )

    to_pack2 = pd.DataFrame(
        data={
            "time2": [
                1,
                2,
                3,
                1,
                2,
                3,
                1,
                2,
                4,
            ],  # TODO: fix duplicate name in join once to_list subset bug fixed
            "e": [2, 9, 4, 1, 23, 3, 1, 4, 1],
            "f": [5, 4, 7, 5, 3, 25, 9, 3, 4],
        },
        index=pd.Index([0, 0, 0, 1, 1, 1, 2, 2, 2], name="idx"),
    )

    # Add two nested layers to pack into our dataframe
    nf = nf.add_nested(to_pack, "packed").add_nested(to_pack2, "packed2")

    # Define a simple custom function to apply to the nested data
    def get_max(col1, col2):
        # returns the max value within each specified colun
        return pd.Series([col1.max(), col2.max()], index=["max_col1", "max_col2"])

    # The expected max values for of our nested columns
    expected_max_c = [4, 10, 4]
    expected_max_d = [7, 5, 9]
    expected_max_e = [9, 23, 4]

    # Test that we raise an error when no arguments are provided
    with pytest.raises(ValueError):
        nf.reduce(get_max)

    # Batch only on columns in the first packed layer
    result = nf.reduce(get_max, "packed.c", "packed.d")
    assert len(result) == len(nf)
    assert isinstance(result, NestedFrame)
    assert result.index.name == "idx"
    for i in range(len(result)):
        assert result["max_col1"].values[i] == expected_max_c[i]
        assert result["max_col2"].values[i] == expected_max_d[i]

    # Batch on columns in the first and second packed layers
    result = nf.reduce(get_max, "packed.c", "packed2.e")
    assert len(result) == len(nf)
    assert isinstance(result, NestedFrame)
    assert result.index.name == "idx"
    for i in range(len(result)):
        assert result["max_col1"].values[i] == expected_max_c[i]
        assert result["max_col2"].values[i] == expected_max_e[i]

    # Test that we can pass a scalar from the base layer to the reduce function and that
    # the user can also provide non-column arguments (in this case, the list of column names)
    def offset_avg(offset, col_to_avg, column_names):
        # A simple function which adds a scalar 'offset' to a column which is then averaged.
        return pd.Series([(offset + col_to_avg).mean()], index=column_names)

    expected_offset_avg = [
        sum([2, 4, 6]) / 3.0,
        sum([14, 8, 7]) / 3.0,
        sum([7, 10, 7]) / 3.0,
    ]

    result = nf.reduce(offset_avg, "b", "packed.c", column_names=["offset_avg"])
    assert len(result) == len(nf)
    assert isinstance(result, NestedFrame)
    assert result.index.name == "idx"
    for i in range(len(result)):
        assert result["offset_avg"].values[i] == expected_offset_avg[i]

    # Verify that we can understand a string argument to the reduce function,
    # so long as it isn't a column name.
    def make_id(col1, prefix_str):
        return f"{prefix_str}{col1}"

    result = nf.reduce(make_id, "b", prefix_str="some_id_")
    assert result[0][1] == "some_id_4"

    # Verify that append_columns=True works as expected.
    # Ensure that even with non-unique indexes, the final result retains
    # the original index (nested-pandas#301)
    nf.index = pd.Index([0, 1, 1], name="non-unique")
    result = nf.reduce(get_max, "packed.c", "packed.d", append_columns=True)
    assert len(result) == len(nf)
    assert isinstance(result, NestedFrame)
    result_c = list(result.columns)
    nf_c = list(nf.columns)
    # The result should have the original columns plus the new max columns
    assert result_c[: len(nf_c)] == nf_c
    assert result_c[len(nf_c) :] == ["max_col1", "max_col2"]
    assert result.index.name == "non-unique"
    assert list(result.index) == [0, 1, 1]
    for i in range(len(result)):
        assert result["max_col1"].values[i] == expected_max_c[i]
        assert result["max_col2"].values[i] == expected_max_d[i]
        # The original columns should still be present
        assert result["packed.c"].values[i] == to_pack["c"].values[i]
        assert result["packed.d"].values[i] == to_pack["d"].values[i]


def test_reduce_duplicated_cols():
    """Tests nf.reduce() to correctly handle duplicated column names."""
    nf = NestedFrame(
        data={"a": [1, 2, 3], "b": [2, 4, 6]},
        index=pd.Index([0, 1, 2], name="idx"),
    )

    to_pack = pd.DataFrame(
        data={
            "time": [1, 2, 3, 1, 2, 4, 2, 1, 4],
            "c": [0, 2, 4, 10, 4, 3, 1, 4, 1],
            "d": [5, 4, 7, 5, 3, 1, 9, 3, 4],
        },
        index=pd.Index([0, 0, 0, 1, 1, 1, 2, 2, 2], name="idx"),
    )

    to_pack2 = pd.DataFrame(
        data={
            "time2": [
                1,
                2,
                3,
                1,
                2,
                3,
                1,
                2,
                4,
            ],  # TODO: fix duplicate name in join once to_list subset bug fixed
            "e": [2, 9, 4, 1, 23, 3, 1, 4, 1],
            "f": [5, 4, 7, 5, 3, 25, 9, 3, 4],
        },
        index=pd.Index([0, 0, 0, 1, 1, 1, 2, 2, 2], name="idx"),
    )

    # Add two nested layers to pack into our dataframe
    nf = nf.add_nested(to_pack, "packed").add_nested(to_pack2, "packed2")

    def cols_allclose(col1, col2):
        return pd.Series([np.allclose(col1, col2)], index=["allclose"])

    result = nf.reduce(cols_allclose, "packed.time", "packed2.f")
    assert_frame_equal(
        result, pd.DataFrame({"allclose": [False, False, False]}, index=pd.Index([0, 1, 2], name="idx"))
    )

    result = nf.reduce(cols_allclose, "packed.c", "packed.c")
    assert_frame_equal(
        result, pd.DataFrame({"allclose": [True, True, True]}, index=pd.Index([0, 1, 2], name="idx"))
    )


def test_reduce_infer_nesting():
    """Test that nesting inference works in reduce"""

    ndf = generate_data(3, 20, seed=1)

    # Test simple case
    def complex_output(flux):
        return {
            "max_flux": np.max(flux),
            "lc.flux_quantiles": np.quantile(flux, [0.1, 0.2, 0.3, 0.4, 0.5]),
        }

    result = ndf.reduce(complex_output, "nested.flux")
    assert list(result.columns) == ["max_flux", "lc"]
    assert list(result.lc.nest.fields) == ["flux_quantiles"]

    # Test multi-column nested output
    def complex_output(flux):
        return {
            "max_flux": np.max(flux),
            "lc.flux_quantiles": np.quantile(flux, [0.1, 0.2, 0.3, 0.4, 0.5]),
            "lc.labels": [0.1, 0.2, 0.3, 0.4, 0.5],
        }

    result = ndf.reduce(complex_output, "nested.flux")
    assert list(result.columns) == ["max_flux", "lc"]
    assert list(result.lc.nest.fields) == ["flux_quantiles", "labels"]

    # Test integer names
    def complex_output(flux):
        return np.max(flux), np.quantile(flux, [0.1, 0.2, 0.3, 0.4, 0.5]), [0.1, 0.2, 0.3, 0.4, 0.5]

    result = ndf.reduce(complex_output, "nested.flux")
    assert list(result.columns) == [0, 1, 2]

    # Test multiple nested structures output
    def complex_output(flux):
        return {
            "max_flux": np.max(flux),
            "lc.flux_quantiles": np.quantile(flux, [0.1, 0.2, 0.3, 0.4, 0.5]),
            "lc.labels": [0.1, 0.2, 0.3, 0.4, 0.5],
            "meta.colors": ["green", "red", "blue"],
        }

    result = ndf.reduce(complex_output, "nested.flux")
    assert list(result.columns) == ["max_flux", "lc", "meta"]
    assert list(result.lc.nest.fields) == ["flux_quantiles", "labels"]
    assert list(result.meta.nest.fields) == ["colors"]

    # Test only nested structure output
    def complex_output(flux):
        return {
            "lc.flux_quantiles": np.quantile(flux, [0.1, 0.2, 0.3, 0.4, 0.5]),
            "lc.labels": [0.1, 0.2, 0.3, 0.4, 0.5],
        }

    result = ndf.reduce(complex_output, "nested.flux")
    assert list(result.columns) == ["lc"]
    assert list(result.lc.nest.fields) == ["flux_quantiles", "labels"]


def test_reduce_arg_errors():
    """Test that reduce errors based on non-column args trigger as expected"""

    ndf = generate_data(10, 10, seed=1)

    def func(a, flux, add):
        """a function that takes a scalar, a column, and a boolean"""
        if add:
            return {"nested2.flux": flux + a}
        return {"nested2.flux": flux + a}

    with pytest.raises(TypeError):
        ndf.reduce(func, "a", "nested.flux", True)

    with pytest.raises(ValueError):
        ndf.reduce(func, "ab", "nested.flux", add=True)

    # this should work
    ndf.reduce(func, "a", "nested.flux", add=True)


def test_scientific_notation():
    """
    Test that NestedFrame.query handles constants that are written in scientific notation.
    """
    # https://github.com/lincc-frameworks/nested-pandas/issues/59
    base = NestedFrame({"a": [1, 1e-2, 3]}, index=[0, 1, 2])
    selected = base.query("a > 1e-1")
    assert list(selected.index) == [0, 2]


def test_drop():
    """Test that we can drop nested columns from a NestedFrame"""
    base = NestedFrame(data={"a": [1, 2, 3], "b": [2, 4, 6]}, index=[0, 1, 2])
    nested = pd.DataFrame(
        data={"c": [0, 2, 4, 1, 4, 3, 1, 4, 1], "d": [5, 4, 7, 5, 3, 1, 9, 3, 4]},
        index=[0, 0, 0, 1, 1, 1, 2, 2, 2],
    )
    nested2 = pd.DataFrame(
        data={"e": [0, 2, 4, 1, 4, 3, 1, 4, 1], "f": [5, 4, 7, 5, 3, 1, 9, 3, 4]},
        index=[0, 0, 0, 1, 1, 1, 2, 2, 2],
    )
    base = base.add_nested(nested, "nested").add_nested(nested2, "nested2")

    # test axis=0 drop
    dropped_base = base.drop(0, axis=0)
    assert len(dropped_base) == len(base) - 1

    # Test dropping a base column
    dropped_base = base.drop("a", axis=1)
    assert len(dropped_base.columns) == len(base.columns) - 1
    assert "a" not in dropped_base.columns

    # Test dropping a nested column
    dropped_nested = base.drop("nested.c", axis=1)
    assert len(dropped_nested.columns) == len(base.columns)
    assert "c" not in dropped_nested.nested.nest.fields

    # Test dropping a non-existent column
    with pytest.raises(KeyError):
        base.drop("not_a_column", axis=1)

    # Test dropping multiple columns
    dropped_multiple = base.drop(["a", "nested.c"], axis=1)
    assert len(dropped_multiple.columns) == len(base.columns) - 1
    assert "a" not in dropped_multiple.columns
    assert "c" not in dropped_multiple.nested.nest.fields

    # Test multiple nested structures
    dropped_multiple = base.drop(["nested.c", "nested2.f"], axis=1)
    assert len(dropped_multiple.columns) == len(base.columns)
    assert "c" not in dropped_multiple.nested.nest.fields
    assert "f" not in dropped_multiple.nested2.nest.fields

    # Test inplace=True for both base and nested columns
    base2 = base.copy()
    base2.drop(["a", "nested.c"], axis=1, inplace=True)
    assert "a" not in base2.columns
    assert "c" not in base2["nested"].nest.fields
    assert "b" in base2.columns
    assert "d" in base2["nested"].nest.fields

    # Test inplace=False for both base and nested columns
    base3 = base.copy()
    dropped = base3.drop(["a", "nested.c"], axis=1, inplace=False)
    assert "a" not in dropped.columns
    assert "c" not in dropped["nested"].nest.fields
    assert "b" in dropped.columns
    assert "d" in dropped["nested"].nest.fields
    # Original is unchanged
    assert "a" in base3.columns
    assert "c" in base3["nested"].nest.fields

    # Test error for missing columns in multi-drop
    with pytest.raises(KeyError):
        base.drop(["not_a_column", "nested.c"], axis=1)
    with pytest.raises(KeyError):
        base.drop(["a", "nested.not_a_field"], axis=1)


def test_min():
    """Test min function return correct result with and without the nested columns"""
    base = NestedFrame(data={"a": [1, 2, 3], "b": [2, 4, 6], "c": ["x", "y", "z"]}, index=[0, 1, 2])
    nested = pd.DataFrame(
        data={"d": [10, 11, 20, 21, 3, 31, 32], "y": [1, 10, 20, 30, 40, 50, 60]}, index=[0, 0, 1, 1, 1, 2, 2]
    )
    nested2 = pd.DataFrame(
        data={"e": [0, 2, 4, 1, 4, 1, 4, 1], "f": [5, 4, 7, 5, 1, 9, 3, 4]},
        index=[0, 0, 0, 1, 1, 2, 2, 2],
    )

    # only base columns
    r0 = base.min(numeric_only=True)
    assert (r0 == pd.Series({"a": 1, "b": 2})).all()
    r1 = base.min()
    assert (r1 == pd.Series({"a": 1, "b": 2, "c": "x"})).all()

    # nan tests
    nested_clean = pd.DataFrame(
        data={"g": [1, 0, 3, 4, 5, 6], "h": [1, 2, 3, 4, 5, 6]}, index=[0, 0, 1, 1, 2, 2]
    )
    base_clean = base.add_nested(nested_clean, "nested_clean")
    min_clean = base_clean.min()
    expected_clean = pd.Series({"a": 1, "b": 2, "c": "x", "nested_clean.g": 0, "nested_clean.h": 1})
    assert (min_clean == expected_clean).all()

    nested_nan = pd.DataFrame(
        data={"g": [1, np.nan, 3, 4, 5, 6], "h": [np.nan, np.nan, 3, 4, np.nan, 6]}, index=[0, 0, 1, 1, 2, 2]
    )
    base_nan = base.add_nested(nested_nan, "nested_nan")
    min_nan = base_nan.min()
    assert isinstance(min_nan, pd.Series)
    expected_nan = pd.Series({"a": 1, "b": 2, "c": "x", "nested_nan.g": 1, "nested_nan.h": 3})
    assert (min_nan == expected_nan).all()

    # 1 nested column
    base = base.add_nested(nested, "nested")
    r2 = base.min(exclude_nest=True, numeric_only=True)
    assert (r2 == pd.Series({"a": 1, "b": 2})).all()
    r3 = base.min(exclude_nest=True)
    assert (r3 == pd.Series({"a": 1, "b": 2, "c": "x"})).all()
    r4 = base.min()
    expected4 = pd.Series({"a": 1, "b": 2, "c": "x", "nested.d": 3, "nested.y": 1})
    assert (r4 == expected4).all()

    # 2 nested columns
    base = base.add_nested(nested2, "nested2")
    r5 = base.min(exclude_nest=True, numeric_only=True)
    assert (r5 == pd.Series({"a": 1, "b": 2})).all()
    r6 = base.min(exclude_nest=True)
    assert (r6 == pd.Series({"a": 1, "b": 2, "c": "x"})).all()
    r7 = base.min()
    expected7 = pd.Series(
        {
            "a": 1,
            "b": 2,
            "c": "x",
            "nested.d": 3,
            "nested.y": 1,
            "nested2.e": 0,
            "nested2.f": 1,
        }
    )
    assert (r7 == expected7).all()

    # only nested column
    base2 = NestedFrame(data={"x": [0, 1, 2]}, index=[0, 1, 2])
    nested3 = NestedFrame(data={"a": [1, 2, 3, 4, 5, 6], "b": [2, 4, 6, 8, 9, 0]}, index=[0, 0, 1, 1, 1, 2])
    base2 = base2.add_nested(nested3, "nested3")
    base2 = base2.drop(["x"], axis=1)
    r8 = base2.min(exclude_nest=True)
    assert isinstance(r8, pd.Series)
    assert r8.empty
    r9 = base2.min()
    assert (r9 == pd.Series({"nested3.a": 1, "nested3.b": 0})).all()


def test_max():
    """Test max function return correct result with and without the nested columns"""
    base = NestedFrame(data={"a": [1, 2, 3], "b": [2, 4, 6], "c": ["x", "y", "z"]}, index=[0, 1, 2])
    nested = pd.DataFrame(
        data={"d": [10, 11, 20, 21, 3, 31, 32], "y": [1, 10, 20, 30, 40, 50, 60]}, index=[0, 0, 1, 1, 1, 2, 2]
    )
    nested2 = pd.DataFrame(
        data={"e": [0, 2, 4, 1, 4, 1, 4, 1], "f": [5, 4, 7, 5, 1, 9, 3, 4]},
        index=[0, 0, 0, 1, 1, 2, 2, 2],
    )

    # only base columns
    r0 = base.max(numeric_only=True)
    assert (r0 == pd.Series({"a": 3, "b": 6})).all()
    r1 = base.max()
    assert (r1 == pd.Series({"a": 3, "b": 6, "c": "z"})).all()

    # nan tests
    nested_clean = pd.DataFrame(
        data={"g": [1, 0, 3, 4, 5, 6], "h": [1, 2, 3, 4, 5, 6]}, index=[0, 0, 1, 1, 2, 2]
    )
    base_clean = base.add_nested(nested_clean, "nested_clean")
    max_clean = base_clean.max()
    expected_clean = pd.Series({"a": 3, "b": 6, "c": "z", "nested_clean.g": 6, "nested_clean.h": 6})
    assert (max_clean == expected_clean).all()

    nested_nan = pd.DataFrame(
        data={"g": [1, np.nan, 3, 4, np.nan, np.nan], "h": [np.nan, np.nan, 3, 4, 5, np.nan]},
        index=[0, 0, 1, 1, 2, 2],
    )
    base_nan = base.add_nested(nested_nan, "nested_nan")
    max_nan = base_nan.max()
    assert isinstance(max_nan, pd.Series)
    expected_nan = pd.Series({"a": 3, "b": 6, "c": "z", "nested_nan.g": 4, "nested_nan.h": 5})
    assert (max_nan == expected_nan).all()

    # 1 nested column
    base = base.add_nested(nested, "nested")
    r2 = base.max(exclude_nest=True, numeric_only=True)
    assert (r2 == pd.Series({"a": 3, "b": 6})).all()
    r3 = base.max(exclude_nest=True)
    assert (r3 == pd.Series({"a": 3, "b": 6, "c": "z"})).all()
    r4 = base.max()
    expected4 = pd.Series({"a": 3, "b": 6, "c": "z", "nested.d": 32, "nested.y": 60})
    assert (r4 == expected4).all()

    # 2 nested columns
    base = base.add_nested(nested2, "nested2")
    r5 = base.max(exclude_nest=True, numeric_only=True)
    assert (r5 == pd.Series({"a": 3, "b": 6})).all()
    r6 = base.max(exclude_nest=True)
    assert (r6 == pd.Series({"a": 3, "b": 6, "c": "z"})).all()
    r7 = base.max()
    expected7 = pd.Series(
        {
            "a": 3,
            "b": 6,
            "c": "z",
            "nested.d": 32,
            "nested.y": 60,
            "nested2.e": 4,
            "nested2.f": 9,
        }
    )
    assert (r7 == expected7).all()

    # only nested column
    base2 = NestedFrame(data={"x": [0, 1, 2]}, index=[0, 1, 2])
    nested3 = NestedFrame(data={"a": [1, 2, 3, 4, 5, 6], "b": [2, 4, 6, 8, 9, 0]}, index=[0, 0, 1, 1, 1, 2])
    base2 = base2.add_nested(nested3, "nested3")
    base2 = base2.drop(["x"], axis=1)
    r8 = base2.max(exclude_nest=True)
    assert isinstance(r8, pd.Series)
    assert r8.empty
    r9 = base2.max()
    assert (r9 == pd.Series({"nested3.a": 6, "nested3.b": 9})).all()


def test_describe():
    """Test NestedFrame.describe gives correct results with and without the nested columns"""
    base_mix = NestedFrame(data={"a": [1, 2, 3], "b": ["2", "4", "6"], "c": ["x", "y", "z"]}, index=[0, 1, 2])
    base_num = NestedFrame(data={"a": [1, 2, 3], "b": [2, 3, 2], "c": [55, 55, 55]}, index=[0, 1, 2])
    base_obj = NestedFrame(
        data={"a": ["a", "b", "c"], "b": ["2", "4", "6"], "c": ["x", "y", "z"]}, index=[0, 1, 2]
    )

    nested_num = pd.DataFrame(
        data={"d": [10, 11, 20, 21, 3, 31, 32], "y": [1, 2, 3, 4, 5, 6, 7]}, index=[0, 0, 1, 1, 1, 2, 2]
    )
    nested_mix = pd.DataFrame(
        data={"e": ["A", "B", "C", "A", "E", "A", "A", "B"], "f": [5, 4, 7, 5, 1, 9, 3, 4]},
        index=[0, 0, 0, 1, 1, 2, 2, 2],
    )

    # empty NestedFrame
    nf = NestedFrame()
    with pytest.raises(ValueError):
        nf.describe()

    # base columns with mixed type
    r0 = base_mix.describe()
    assert isinstance(r0, NestedFrame)
    assert "a" in r0.columns
    assert "mean" in r0.index
    assert r0.loc["mean", "a"] == 2

    r1 = base_mix.describe(include="all")
    assert isinstance(r1, NestedFrame)
    assert "c" in r1.columns
    assert "max" in r1.index
    assert r1.loc["max", "a"] == 3
    assert "freq" in r1.index
    assert r1.loc["freq", "c"] == 1

    r2 = base_mix.describe(include=object)
    assert isinstance(r2, NestedFrame)
    assert "c" in r2.columns
    assert r2.shape[1] == 2
    assert "freq" in r2.index

    r3 = base_mix.describe(exclude=np.number)
    assert isinstance(r3, NestedFrame)
    assert "a" not in r3.columns
    assert "c" in r3.columns
    assert "freq" in r3.index

    r4 = base_mix.describe(exclude=object)
    assert isinstance(r4, NestedFrame)
    assert "a" in r4.columns
    assert "c" not in r4.columns
    assert "min" in r4.index
    assert r4.loc["min", "a"] == 1

    # base columns with number only
    r5 = base_num.describe()
    assert isinstance(r5, NestedFrame)
    assert "c" in r5.columns
    assert "count" in r5.index
    assert r5.loc["50%", "b"] == 2

    with pytest.raises(ValueError):
        base_num.describe(exclude=np.number)

    # adding number nested columns
    base_mix = base_mix.add_nested(nested_num, "nested_num")
    r6 = base_mix.describe()
    assert isinstance(r6, NestedFrame)
    assert r6.shape[1] == 3
    assert "nested_num.d" in r6.columns

    r7 = base_mix.describe(include=object)
    assert isinstance(r7, NestedFrame)
    assert r7.shape[1] == 2
    assert "b" in r7.columns

    r8 = base_mix.describe(include="all")
    assert isinstance(r8, NestedFrame)
    assert r8.shape[1] == 5
    assert "b" in r8.columns
    assert "nested_num.d" in r8.columns

    r9 = base_mix.describe(exclude=object)
    assert isinstance(r9, NestedFrame)
    assert r9.shape[1] == 3
    assert "b" not in r9.columns

    r10 = base_mix.describe(exclude_nest=True, include="all")
    assert isinstance(r10, NestedFrame)
    assert r10.shape[1] == 3
    assert "a" in r10.columns
    assert "b" in r10.columns

    base_num = base_num.add_nested(nested_num, "nested_num")
    with pytest.raises(ValueError):
        base_num.describe(exclude=np.number)

    # adding mixed type nested columns
    base_mix = base_mix.add_nested(nested_mix, "nested_mix")
    r11 = base_mix.describe()
    assert isinstance(r11, NestedFrame)
    assert r11.shape[1] == 4
    assert "nested_num.d" in r11.columns
    assert "nested_mix.f" in r11.columns
    assert r11.loc["min", "nested_mix.f"] == 1

    r12 = base_mix.describe(include=object)
    assert isinstance(r12, NestedFrame)
    assert r12.shape[1] == 2
    assert "b" in r12.columns
    assert r12.loc["unique", "b"] == 3

    r13 = base_mix.describe(include="all")
    assert isinstance(r13, NestedFrame)
    assert r13.shape[1] == 7
    assert "nested_num.y" in r13.columns
    assert "nested_mix.e" in r13.columns

    r14 = base_mix.describe(exclude=object)
    assert isinstance(r14, NestedFrame)
    assert r14.shape[1] == 5
    assert "b" not in r14.columns
    assert "nested_mix.e" in r14.columns

    r15 = base_mix.describe(exclude_nest=True)
    assert isinstance(r15, NestedFrame)
    assert r15.shape[1] == 1
    assert "a" in r15.columns
    assert "b" not in r15.columns

    r16 = base_mix.describe(percentiles=[0.1, 0.5, 0.9])
    assert "10%" in r16.index
    assert "90%" in r16.index
    assert r16.loc["10%", "a"] == 1.2

    # only nested column
    base2 = NestedFrame(data={"x": [0, 1, 2]}, index=[0, 1, 2])
    base2 = base2.add_nested(nested_mix, "nested_mix").add_nested(nested_num, "nested_num")
    base2 = base2.drop(["x"], axis=1)
    r17 = base2.describe()
    assert isinstance(r17, NestedFrame)
    assert r17.shape[1] == 3
    assert "nested_num.d" in r17.columns
    assert "min" in r17.index

    with pytest.raises(ValueError):
        base2.describe(include=object)

    # edge case: object base with numeric nest
    base_obj = base_obj.add_nested(nested_mix, "nested_mix").add_nested(nested_num, "nested_num")
    r18 = base_obj.describe()
    assert isinstance(r18, NestedFrame)
    assert r18.shape[1] == 3
    assert "nested_mix.f" in r18.columns
    assert "top" not in r18.index


def test_explode_1():
    """Test NestedFrame.explode gives correct result for flattening specified nested columns"""
    base = NestedFrame(
        data={
            "a": [[1, 2, 3], 4, [5, 6]],
            "b": ["2", "4", "6"],
            "c": [["x1", "x2", "x3"], "y", ["z1", "z2"]],
        },
        index=[0, 1, 2],
    )

    nested_num = pd.DataFrame(
        data={"d": [10, 11, 20, 21, 30, 31, 32], "e": [1, 2, 3, 4, 5, 6, 7]}, index=[0, 0, 1, 1, 1, 2, 2]
    )
    nested_mix = pd.DataFrame(
        data={"f": ["A", "B", "C", "D", "E", "A", "A", "B"], "g": [5, 4, 7, 5, 1, 9, 3, 4]},
        index=[0, 0, 0, 1, 1, 2, 2, 2],
    )
    base = base.add_nested(nested_num, "nested_num").add_nested(nested_mix, "nested_mix")

    # explode on base columns
    r1 = base.explode(column=["a"])
    assert r1.shape[0] == 6
    assert r1.shape[1] == 5
    expected1 = pd.Series([1, 2, 3, 4, 5, 6], index=[0, 0, 0, 1, 2, 2])
    assert (r1["a"] == expected1).all()

    r2 = base.explode(column="c", ignore_index=True)
    expected2 = pd.Series(["x1", "x2", "x3", "y", "z1", "z2"])
    assert (r2["c"] == expected2).all()

    r3 = base.explode(column=["a", "c"])
    assert (r3["a"] == expected1).all()
    expected3 = pd.Series(["x1", "x2", "x3", "y", "z1", "z2"], index=[0, 0, 0, 1, 2, 2])
    assert (r3["c"] == expected3).all()

    # explode on nested column error
    with pytest.raises(ValueError):
        base.explode(column=["nested_num", "nested_mix"])

    with pytest.raises(ValueError):
        base.explode(column=["nested_num", "a"])

    # explode on nested column
    r4 = base.explode(column="nested_num")
    assert r4.shape[1] == 6
    expected4 = pd.Series([1, 2, 3, 4, 5, 6, 7], index=[0, 0, 1, 1, 1, 2, 2])
    assert (r4["e"] == expected4).all()

    r5 = base.explode(column="nested_mix", ignore_index=True)
    assert r5.shape[1] == 6
    expected5 = pd.Series(["A", "B", "C", "D", "E", "A", "A", "B"])
    assert (r5["f"] == expected5).all()


def test_explode_non_unique_index():
    """Test NestedFrame.explode function with non-unique index"""
    n_base = 100
    n_layer = 3

    nf = generate_data(n_base, n_layer)
    # Add a new nested column which has the same element length as the "nested"
    nf["aligned_nested.aligned_t"] = nf["nested.t"]
    # Add a new nested column which has different lengths
    nf["unaligned_nested"] = nf.reduce(
        lambda x: {"unaligned_nested.unaligned_t": x[:2]}, "nested.t"
    ).reset_index(drop=True)
    # Add a list column which has the same lengths
    nf["aligned_list_t"] = nf["nested"].nest.to_lists("t")["t"]
    # Add a list column which has different lengths
    nf["unaligned_list_t"] = nf["nested"].nest.to_lists("t")["t"].list[:2]
    # Make index non-unique
    nf.index = np.tile(np.arange(10), 10)
    nf.index.name = "my_index"

    # Check that explode does nothing on a non-list base column
    assert_frame_equal(nf, nf.explode("a"))

    # Check that explode works on a base column
    assert_frame_equal(
        pd.DataFrame(nf).explode("unaligned_list_t"),
        nf.explode("unaligned_list_t"),
        check_frame_type=False,
    )
    assert_frame_equal(
        pd.DataFrame(nf).explode("aligned_list_t", ignore_index=True),
        nf.explode("aligned_list_t", ignore_index=True),
        check_frame_type=False,
    )

    # Check that explode works on a single nested column
    nested_exploded = nf.explode("nested")
    assert nested_exploded.shape == (
        n_base * n_layer,
        len(nf.columns) - 1 + len(nf.all_columns["nested"]),
    )
    assert_index_equal(nested_exploded.index, pd.Index(np.repeat(nf.index, n_layer), name="my_index"))

    # Check that explode works on two nested columns
    two_nested_exploded = nf.explode(["nested", "aligned_nested"])
    assert two_nested_exploded.shape == (
        n_base * n_layer,
        len(nf.columns) - 2 + len(nf.all_columns["nested"]) + len(nf.all_columns["aligned_nested"]),
    )
    assert "t" in two_nested_exploded.columns
    assert "aligned_t" in two_nested_exploded.columns
    assert_index_equal(two_nested_exploded.index, pd.Index(np.repeat(nf.index, n_layer), name="my_index"))

    # Check that explode works on a mix of list-column and nested column
    list_nested_exploded = nf.explode(["nested", "aligned_list_t"], ignore_index=True)
    assert list_nested_exploded.shape == (
        n_base * n_layer,
        len(nf.columns) - 1 + len(nf.all_columns["nested"]),
    )
    assert_index_equal(list_nested_exploded.index, pd.Index(range(n_base * n_layer)))

    # Check that explode fails when running on "unaligned" list columns
    with pytest.raises(ValueError):
        nf.explode(["aligned_list_t", "unaligned_list_t"])

    # Check that explode fails when running on "unaligned" nested columns
    with pytest.raises(ValueError):
        nf.explode(["nested", "unaligned_nested"])

    # Check that explode fails when running on nested and list columns, which are not aligned
    with pytest.raises(ValueError):
        nf.explode(["nested", "unaligned_list_t"])

    # Check that explode fails on invalid `columns` inputs
    # Empty input
    with pytest.raises(ValueError):
        nf.explode([])
    # Non-string, non-list values
    with pytest.raises(ValueError):
        nf.explode(b"nested")
    with pytest.raises(ValueError):
        nf.explode(("nested", "aligned_nested"))
    # Repeated column names
    with pytest.raises(ValueError):
        nf.explode(["nested"] * 2)
    # Non-existing columns
    with pytest.raises(ValueError):
        nf.explode("XXX")
    with pytest.raises(ValueError):
        nf.explode(["nested", "XXX"])
    with pytest.raises(ValueError):
        nf.explode(["nested", "XXX", "AAA"])


def test_fillna():
    """Test NestedFrame.fillna give correct result with NA/NaN filled"""

    base = NestedFrame(data={"a": [np.nan, np.nan, 3], "b": [2, np.nan, 6]}, index=[0, 1, 2])
    nested = pd.DataFrame(
        data={"c": [0, 2, np.nan, 1, np.nan, 3, 1, 4, 1], "d": [np.nan, 4, np.nan, 5, 3, 1, np.nan, 3, 4]},
        index=[0, 0, 0, 1, 1, 1, 2, 2, 2],
    )
    nested2 = pd.DataFrame(
        data={"e": [np.nan, np.nan, np.nan, 1, 4, np.nan, 4, 1], "f": [5, 4, 7, 5, 1, 9, 3, 4]},
        index=[0, 0, 0, 1, 1, 2, 2, 2],
    )

    # only base columns
    r0 = base.fillna(0)
    assert (r0["a"] == pd.Series([0, 0, 3])).all()
    assert (r0["b"] == pd.Series([2, 0, 6])).all()

    # 1 nested column
    base = base.add_nested(nested, "nested")
    r1 = base.fillna(0)
    expected1 = pd.Series([0, 4, 0, 5, 3, 1, 0, 3, 4], index=[0, 0, 0, 1, 1, 1, 2, 2, 2])
    assert (r1["nested.d"] == expected1).all()

    r2 = base.fillna({"a": 0, "b": 1, "nested.c": 2, "nested.d": 3})
    expected2 = pd.Series([0, 2, 2, 1, 2, 3, 1, 4, 1], index=[0, 0, 0, 1, 1, 1, 2, 2, 2])
    assert (r2["nested.c"] == expected2).all()
    assert (r2["a"] == pd.Series([0, 0, 3])).all()

    r3 = base.fillna(0, limit=1)
    assert np.isnan(r3["a"][1])

    # 2 nested columns
    base = base.add_nested(nested2, "nested2")
    r4 = base.fillna(0)
    expected4 = pd.Series([0, 0, 0, 1, 4, 0, 4, 1], index=[0, 0, 0, 1, 1, 2, 2, 2])
    assert (r4["nested2.e"] == expected4).all()

    # inplace check
    expected5 = pd.Series([0, 2, np.nan, 1, np.nan, 3, 1, 4, 1], index=[0, 0, 0, 1, 1, 1, 2, 2, 2])
    assert (base["nested.c"] == expected5).all()

    base.fillna({"nested.c": 0}, inplace=True)
    expected6 = pd.Series([0, 2, 0, 1, 0, 3, 1, 4, 1], index=[0, 0, 0, 1, 1, 1, 2, 2, 2])
    assert (base["nested.c"] == expected6).all()


def test_eval():
    """
    Test basic behavior of NestedFrame.eval, and that it can handle nested references
    the same as the nest accessor.
    """
    nf = NestedFrame(
        data={"a": [1, 2, 3], "b": [2, 4, 6]},
        index=pd.Index([0, 1, 2], name="idx"),
    )

    to_pack = pd.DataFrame(
        data={
            "time": [1, 2, 3, 1, 2, 4, 2, 1, 4],
            "c": [0, 2, 4, 10, 4, 3, 1, 4, 1],
            "d": [5, 4, 7, 5, 3, 1, 9, 3, 4],
        },
        index=pd.Index([0, 0, 0, 1, 1, 1, 2, 2, 2], name="idx"),
    )

    nf = nf.add_nested(to_pack, "packed")
    p5 = nf.eval("packed.d > 5")
    assert isinstance(p5, _SeriesFromNest)
    assert p5.any()
    assert not p5.all()
    assert list(p5.loc[p5].index) == [0, 2]

    r1 = nf.eval("packed.c + packed.d")
    r2 = nf["packed"].nest["c"] + nf["packed"].nest["d"]
    r3 = nf["packed.c"] + nf["packed.d"]
    assert (r1 == r2).all()
    assert (r2 == r3).all()


def test_eval_funcs():
    """
    Test the ability to use expected methods and functions within eval(),
    on nested columns.
    """
    # Verifies https://github.com/lincc-frameworks/nested-pandas/issues/146
    nf = NestedFrame.from_flat(NestedFrame({"a": [1, 2], "b": [3, None]}, index=[1, 1]), base_columns=[])
    assert nf["nested.b"].shape == (2,)
    assert nf.query("nested.b.isna()")["nested.b"].shape == (1,)

    assert nf["nested.a"].max() == nf.eval("nested.a.max()") == 2
    assert nf["nested.a"].min() == nf.eval("nested.a.min()") == 1


def test_mixed_eval_funcs():
    """
    Test operations across base and nested.  Whether these evaluations
    work is data-dependent, since the dimensions of the base and
    nested columns are not guaranteed to be compatible, but when they
    are, it should work as expected.
    """
    nf = NestedFrame(
        data={"a": [1, 2, 3], "b": [2, 4, 6]},
        index=pd.Index([0, 1, 2], name="idx"),
    )

    to_pack = pd.DataFrame(
        data={
            "time": [1, 2, 3, 1, 2, 4, 2, 1, 4],
            "c": [0, 2, 4, 10, 4, 3, 1, 4, 1],
            "d": [5, 4, 7, 5, 3, 1, 9, 3, 4],
        },
        index=pd.Index([0, 0, 0, 1, 1, 1, 2, 2, 2], name="idx"),
    )
    # Reduction
    nf = nf.add_nested(to_pack, "packed")
    assert (nf.eval("a + packed.c.median()") == pd.Series([4, 5, 6])).all()

    # Across the nest: each base column element applies to each of its indexes
    assert (nf.eval("a + packed.c") == nf["a"] + nf["packed.c"]).all()


def test_eval_assignment():
    """
    Test eval strings that perform assignment, within base columns, nested columns,
    and across base and nested.
    """
    nf = NestedFrame(
        data={"a": [1, 2, 3], "b": [2, 4, 6]},
        index=pd.Index([0, 1, 2], name="idx"),
    )
    to_pack = pd.DataFrame(
        data={
            "time": [1, 2, 3, 1, 2, 4, 2, 1, 4],
            "c": [0, 2, 4, 10, 4, 3, 1, 4, 1],
            "d": [5, 4, 7, 5, 3, 1, 9, 3, 4],
        },
        index=pd.Index([0, 0, 0, 1, 1, 1, 2, 2, 2], name="idx"),
    )
    nf = nf.add_nested(to_pack, "packed")
    # Assigning to new base columns from old base columns
    nf_b = nf.eval("c = a + 1")
    assert len(nf_b.columns) == len(nf.columns) + 1
    assert (nf_b["c"] == nf["a"] + 1).all()

    # Assigning to new nested columns from old nested columns
    nf_nc = nf.eval("packed.e = packed.c + 1")
    assert len(nf_nc.packed.nest.fields) == len(nf["packed"].nest.fields) + 1
    assert (nf_nc["packed.e"] == nf["packed.c"] + 1).all()

    # Verify that overwriting a nested column works
    nf_nc_2 = nf_nc.eval("packed.e = packed.c * 2")
    assert len(nf_nc_2.packed.nest.fields) == len(nf_nc["packed"].nest.fields)
    assert (nf_nc_2["packed.e"] == nf["packed.c"] * 2).all()

    # Assigning to new nested columns from a combo of base and nested
    nf_nx = nf.eval("packed.f = a + packed.c")
    assert len(nf_nx.packed.nest.fields) == len(nf["packed"].nest.fields) + 1
    assert (nf_nx["packed.f"] == nf["a"] + nf["packed.c"]).all()
    assert (nf_nx["packed.f"] == pd.Series([1, 3, 5, 12, 6, 5, 4, 7, 4], index=to_pack.index)).all()

    # Only supporting one level of nesting at present.
    with pytest.raises(ValueError):
        nf.eval("packed.c.inner = packed.c * 2 + packed.d")

    # Assigning to new base columns from nested columns.  This can't be done because
    # it would attempt to create base column values that were "between indexes", or as
    # Pandas puts, duplicate index labels.
    with pytest.raises(ValueError):
        nf.eval("g = packed.c * 2")

    # Create new nests via eval()
    nf_n2 = nf.eval("p2.c2 = packed.c * 2")
    assert len(nf_n2.p2.nest.fields) == 1
    assert (nf_n2["p2.c2"] == nf["packed.c"] * 2).all()
    assert (nf_n2["p2.c2"] == pd.Series([0, 4, 8, 20, 8, 6, 2, 8, 2], index=to_pack.index)).all()
    assert len(nf_n2.columns) == len(nf.columns) + 1  # new packed column
    assert len(nf_n2.p2.nest.fields) == 1

    # Assigning to new columns across two different nests
    nf_n3 = nf_n2.eval("p2.d = p2.c2 + packed.d * 2 + b")
    assert len(nf_n3.p2.nest.fields) == 2
    assert (nf_n3["p2.d"] == nf_n2["p2.c2"] + nf["packed.d"] * 2 + nf["b"]).all()

    # Now test multiline and inplace=True
    # Verify the resolution of GH#159, where a nested column created in
    # an existing nest during a multi-line eval was not being recognized
    # in a subsequent line.
    nf.eval(
        """
        c = a + b
        packed.e = packed.d * 2
        p2.e = packed.e + c
        p2.f = p2.e + b
        """,
        inplace=True,
    )
    assert set(nf.nested_columns) == {"packed", "p2"}
    assert set(nf.packed.nest.fields) == {"c", "d", "e", "time"}
    assert set(nf.p2.nest.fields) == {"e", "f"}
    assert (nf["p2.e"] == nf["packed.d"] * 2 + nf.c).all()
    assert (nf["p2.f"] == nf["p2.e"] + nf.b).all()

    # Verify that assignment can be done to nested columns and fields
    # having names which are not valid Python identifiers, and must
    # be quoted with backticks.
    nf = NestedFrame(data={"dog": [1, 2, 3], "good dog": [2, 4, 6]}, index=[0, 1, 2])
    nested = pd.DataFrame(
        data={"n/a": [0, 2, 4, 1, 4, 3, 1, 4, 1], "n/b": [5, 4, 7, 5, 3, 1, 9, 3, 4]},
        index=[0, 0, 0, 1, 1, 1, 2, 2, 2],
    )
    nf = nf.add_nested(nested, "bad dog")
    nfx = nf.eval("`bad dog`.`n/c` = `bad dog`.`n/b` + 2.5")
    # The number of columns at the top should not have changed
    assert len(nfx.columns) == len(nf.columns)
    assert (nfx["bad dog"].nest["n/c"] == nf["bad dog"].nest["n/b"] + 2.5).all()


def test_access_non_existing_column():
    """Test that accessing a non-existing column raises a KeyError"""
    nf = NestedFrame()
    with pytest.raises(KeyError):
        _ = nf["non_existing_column"]


def test_issue193():
    """https://github.com/lincc-frameworks/nested-pandas/issues/193"""
    ndf = generate_data(3, 3)
    ndf.query("nested.flux / nested.t > 0")
    # This failed with numpy 1 with:
    # TypeError: Cannot interpret 'double[pyarrow]' as a data type


def test_issue235():
    """https://github.com/lincc-frameworks/nested-pandas/issues/235"""
    nf = generate_data(3, 10).iloc[:0]
    nf["nested.x"] = []


def test_nest_lists():
    """
    Test that we can take columns with list values and pack them into nested columns.
    """
    # Test that an empty dataframe we still produce a nested column, even if it has no values.
    empty_ndf = NestedFrame({"a": [], "b": [], "c": []})
    empty_ndf = empty_ndf.nest_lists(columns=["b", "c"], name="nested")
    assert len(empty_ndf) == 0
    assert empty_ndf.nested.nest.to_flat().shape == (0, 2)
    assert empty_ndf.nested.nest.fields == ["b", "c"]
    assert set(empty_ndf.columns) == set(["a", "nested"])

    # Test packing empty lists as columns.
    empty_list_ndf = NestedFrame({"a": [1], "b": [[]], "c": [[]]})
    empty_list_ndf = empty_list_ndf.nest_lists(columns=["b", "c"], name="nested")
    assert empty_list_ndf.nested.nest.to_flat().shape == (0, 2)
    assert empty_list_ndf.nested.nest.fields == ["b", "c"]
    assert set(empty_list_ndf.columns) == {"a", "nested"}

    # Test that we raise an error if the columns are not lists
    with pytest.raises(ValueError):
        empty_list_ndf.nest_lists(columns=["a", "c"], name="nested")

    expected = NestedFrame(
        {
            "a": [1, 2, 3],
            "b": [[1, 2, 3], [4, 5, 6], [7, 8, 9]],
            "c": [[10, 20, 30], [40, 50, 60], [70, 80, 90]],
            "d": ["dog", "cat", "mouse"],
        }
    )
    ndf = expected.copy()

    # Generate our expected dataframe to compare to by packing
    # the lists and dropping the original columns.
    packed_expected = pack_lists(ndf[["b", "c"]], name="nested")
    expected = expected.join(packed_expected, how="left")
    expected.drop(columns=["b", "c"], inplace=True)

    # Test that we can pack the lists into a nested column
    res = ndf.nest_lists(columns=["b", "c"], name="nested")
    assert res.equals(expected)

    # Test that we will not pack in a string column as a list
    # and that we raise an error if we try to do so.
    with pytest.raises(ValueError):
        ndf.nest_lists(columns=["c", "d"], name="nested")

    # Test nest_lists ordering deprecation warning
    with pytest.warns(DeprecationWarning):
        res = ndf.nest_lists("nested", ["c", "b"])


def test_nestlists_nonunique_index():
    """Test that nest_lists works with a non-unique index."""
    nf = generate_data(5, 10)
    nf_lists = nf["a", "b"].join(nf["nested"].nest.to_lists())
    nf_lists.index = [0, 0, 1, 1, 2]
    nf_repacked = nf_lists.nest_lists(["t", "flux", "band"], "nested")

    nf.index = [0, 0, 1, 1, 2]
    assert nf_repacked.equals(nf)


def test_delitem_base_and_nested():
    """Test that __delitem__ works for both base and nested columns."""
    base = NestedFrame(data={"a": [1, 2, 3], "b": [2, 4, 6]}, index=[0, 1, 2])
    nested = pd.DataFrame(
        data={"c": [0, 2, 4, 1, 4, 3, 1, 4, 1], "d": [5, 4, 7, 5, 3, 1, 9, 3, 4]},
        index=[0, 0, 0, 1, 1, 1, 2, 2, 2],
    )
    base = base.add_nested(nested, "nested")

    # Delete a nested field
    del base["nested.c"]
    assert "c" not in base["nested"].nest.fields
    # Delete a base column
    del base["a"]
    assert "a" not in base.columns
    # Deleting a missing column should raise KeyError
    with pytest.raises(KeyError):
        del base["not_a_column"]
    with pytest.raises(KeyError):
        del base["nested.not_a_field"]


def test_auto_nest_on_dataframe_assignment():
    """Test that assigning a DataFrame via __setitem__ to a new column auto-nests it."""
    nested_data = {"c": [0, 2, 4, 1, 4, 3, 1, 4, 1], "d": [5, 4, 7, 5, 3, 1, 9, 3, 4]}
    nested_index = [0, 0, 0, 1, 1, 1, 2, 2, 2]
    # Create pandas and nested frames which we will nest to our base layer
    pd_nested = pd.DataFrame(data=nested_data, index=nested_index)
    nf_nested = NestedFrame(data=nested_data, index=nested_index)
    for nested in [pd_nested, nf_nested]:
        # Create a base NestedFrame and assign the nested DataFrame using __setitem__
        base = NestedFrame(data={"a": [1, 2, 3], "b": [2, 4, 6]}, index=[0, 1, 2])
        base["nested"] = nested

        # Validate we added the nested column
        assert "nested" in base.nested_columns

        # The flat representation should match the original DataFrame (ignoring dtype)
        flat = base["nested"].nest.to_flat()
        assert (flat.values == nested.values).all()
        assert list(flat.columns) == list(nested.columns)
        assert list(flat.index) == list(nested.index)


def test_issue294():
    """https://github.com/lincc-frameworks/nested-pandas/issues/294"""
    nf1 = generate_data(3, 5)
    nf2 = generate_data(4, 6)
    nf = pd.concat([nf1, nf2])
    nf["c"] = range(7)
    # Check if we did concatenation right
    assert nf.shape[0] == 7
    # We need multiple chunk_lens in the nested columns for the test setup
    assert nf.nested.array.list_array.num_chunks == 2
    # And no chunk_lens in the base column
    c_pa_array = pa.array(nf["c"])
    assert isinstance(c_pa_array, pa.Array) or (
        isinstance(c_pa_array, pa.ChunkedArray) and c_pa_array.num_chunks == 1
    )

    # Failed with a ValueError in the original issue
    nf["nested.c"] = nf["c"]
    nf["nested.mag"] = -2.5 * np.log10(nf["nested.flux"])


<<<<<<< HEAD
def test_issue348():
    """https://github.com/lincc-frameworks/nested-pandas/issues/348"""
    new = NestedFrame.from_flat(
        pd.DataFrame({"x": np.array([], dtype=float)}),
        base_columns=[],
        name="new",
    )
    assert isinstance(new, NestedFrame)
=======
def test_issue350():
    """https://github.com/lincc-frameworks/nested-pandas/issues/350"""
    nf = generate_data(3, 2)
    nf = nf.set_index(np.array([100, 100, 101]))
    result = nf.reduce(lambda flux: {"new.flux": flux}, "nested.flux")
    assert len(result) == 3
>>>>>>> 42eb06ed
<|MERGE_RESOLUTION|>--- conflicted
+++ resolved
@@ -2201,7 +2201,6 @@
     nf["nested.mag"] = -2.5 * np.log10(nf["nested.flux"])
 
 
-<<<<<<< HEAD
 def test_issue348():
     """https://github.com/lincc-frameworks/nested-pandas/issues/348"""
     new = NestedFrame.from_flat(
@@ -2210,11 +2209,11 @@
         name="new",
     )
     assert isinstance(new, NestedFrame)
-=======
+
+
 def test_issue350():
     """https://github.com/lincc-frameworks/nested-pandas/issues/350"""
     nf = generate_data(3, 2)
     nf = nf.set_index(np.array([100, 100, 101]))
     result = nf.reduce(lambda flux: {"new.flux": flux}, "nested.flux")
     assert len(result) == 3
->>>>>>> 42eb06ed
